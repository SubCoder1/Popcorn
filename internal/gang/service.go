--- conflicted
+++ resolved
@@ -167,8 +167,6 @@
 		}
 		gang.PassKey = hashedgangpk
 	}
-<<<<<<< HEAD
-=======
 
 	if existingGangData.Name != gang.Name {
 		gang.InviteHashCode = base64.StdEncoding.EncodeToString([]byte("gang:" + gang.Admin + ":" + gang.Name))
@@ -176,7 +174,6 @@
 		gang.InviteHashCode = existingGangData.InviteHashCode
 	}
 
->>>>>>> 2862b9f2
 	valerr := validateGangData(ctx, gang)
 	if valerr != nil {
 		// Error occured during validation
@@ -381,9 +378,6 @@
 }
 
 func (s service) acceptganginvite(ctx context.Context, user entity.User, invite entity.GangInvite) error {
-<<<<<<< HEAD
-	valerr := validateGangData(ctx, invite)
-=======
 	if len(invite.InviteHashCode) != 0 {
 		// We need to decode the hashcode to fill fields like Admin and Name
 		info, decerr := s.decodeInviteHashCode(invite.InviteHashCode)
@@ -396,7 +390,6 @@
 		invite.InviteHashCode = "NOTREQUIRED"
 	}
 	valerr := validateGangInviteData(ctx, &invite)
->>>>>>> 2862b9f2
 	if valerr != nil {
 		// Error occured during validation
 		return valerr
