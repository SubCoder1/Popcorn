--- conflicted
+++ resolved
@@ -39,8 +39,6 @@
 		return errors.GenerateValidationErrorResponse(valerr)
 	}
 	return nil
-<<<<<<< HEAD
-=======
 }
 
 func validateGangInviteData(ctx context.Context, inviteData *entity.GangInvite) error {
@@ -49,5 +47,4 @@
 		return errors.BadRequest("Blank join request")
 	}
 	return validateGangData(ctx, inviteData)
->>>>>>> 2862b9f2
 }