upstream docker-frontend {
    server popcorn-web:8081;
}

upstream docker-backend {
    server popcorn:8080;
}

limit_req_zone $binary_remote_addr zone=one:10m rate=5r/s;

server {
    listen 80;
    listen [::]:80;

    server_name popcorntv.click www.popcorntv.click;
    server_tokens off;

    location /.well-known/acme-challenge/ {
        root /var/www/certbot;
    }

    location / {
        return 301 https://popcorntv.click$request_uri;
    }
}

server {
    listen 443 default_server ssl;
    listen [::]:443 ssl;
    http2 on;

    server_name popcorntv.click;

    ssl_certificate         /etc/nginx/ssl/live/popcorntv.click/fullchain.pem;
    ssl_certificate_key     /etc/nginx/ssl/live/popcorntv.click/privkey.pem;
    ssl_trusted_certificate /etc/nginx/ssl/live/popcorntv.click/fullchain.pem;

    # intermediate configuration
    ssl_protocols               TLSv1.2;
    ssl_ciphers                 ECDHE-ECDSA-AES128-GCM-SHA256:ECDHE-RSA-AES128-GCM-SHA256:ECDHE-ECDSA-AES256-GCM-SHA384:ECDHE-RSA-AES256-GCM-SHA384:ECDHE-ECDSA-CHACHA20-POLY1305:ECDHE-RSA-CHACHA20-POLY1305:DHE-RSA-AES128-GCM-SHA256:DHE-RSA-AES256-GCM-SHA384:DHE-RSA-CHACHA20-POLY1305;
    ssl_prefer_server_ciphers   on;

    ssl_stapling        on;
    ssl_stapling_verify on;

    ssl_session_timeout 1d;
    ssl_session_cache   shared:SSL:5m;
    ssl_session_tickets off;

    access_log  /var/log/nginx/access.log;
    error_log  /var/log/nginx/error_log;
    
    location / {
        gzip on;
        index index.html;
        root /usr/share/nginx/html/;

<<<<<<< HEAD
        add_header X-Frame-Options          DENY;
        add_header X-Content-Type-Options   nosniff;
        add_header X-XSS-Protection         "1; mode=block";
        add_header Referrer-Policy          "origin";
=======
        add_header X-Frame-Options DENY;
        add_header X-Content-Type-Options nosniff;
        add_header X-XSS-Protection "1; mode=block";
        add_header Referrer-Policy "origin";
        add_header Cache-Control "max-age=3600";
>>>>>>> fd7e350c

        # Forward incoming requests to the front-end nginx instance
        proxy_pass http://docker-frontend;

        proxy_redirect      off;
        proxy_http_version  1.1;

        proxy_set_header Upgrade            $http_upgrade;
        proxy_set_header Connection         "upgrade";
        proxy_set_header Host               $host;
        proxy_set_header X-Real-IP          $remote_addr;
        proxy_set_header X-Forwarded-For    $proxy_add_x_forwarded_for;
        proxy_set_header X-Forwarded-Host   $server_name;
        proxy_cache_bypass                  $http_upgrade;
    }

    location /api/ {
        limit_req zone=one burst=10 nodelay;

        # Forward incoming requests to gin server instance
        proxy_pass http://docker-backend/api/;

        add_header X-Frame-Options          DENY;
        add_header X-Content-Type-Options   nosniff;
        add_header X-XSS-Protection         "1; mode=block";
        add_header Referrer-Policy          "origin";

        # Disable request and response buffering for tusd
        proxy_request_buffering     off;
        proxy_buffering             off;
        client_max_body_size        0;
        chunked_transfer_encoding   off;

        # SSE related configurations
        proxy_connect_timeout       5h;
        proxy_read_timeout          5h;
        proxy_cache                 off;

        proxy_http_version          1.1;
        proxy_set_header            Upgrade $http_upgrade;
        proxy_set_header            Connection "";

        # Add X-Forwarded-* headers
        proxy_set_header   X-Real-IP            $remote_addr;
        proxy_set_header   X-Forwarded-Host     $host;
        proxy_set_header   X-Forwarded-Proto    $scheme;

        # Accept range requests
        proxy_force_ranges on;
    }
}<|MERGE_RESOLUTION|>--- conflicted
+++ resolved
@@ -55,18 +55,11 @@
         index index.html;
         root /usr/share/nginx/html/;
 
-<<<<<<< HEAD
         add_header X-Frame-Options          DENY;
         add_header X-Content-Type-Options   nosniff;
         add_header X-XSS-Protection         "1; mode=block";
         add_header Referrer-Policy          "origin";
-=======
-        add_header X-Frame-Options DENY;
-        add_header X-Content-Type-Options nosniff;
-        add_header X-XSS-Protection "1; mode=block";
-        add_header Referrer-Policy "origin";
-        add_header Cache-Control "max-age=3600";
->>>>>>> fd7e350c
+        add_header Cache-Control            "max-age=3600";
 
         # Forward incoming requests to the front-end nginx instance
         proxy_pass http://docker-frontend;
