upstream docker-frontend {
    server popcorn-web:8081;
}

upstream docker-backend {
    server popcorn:8080;
}

limit_req_zone $binary_remote_addr zone=one:10m rate=5r/s;

server {
    listen 80;
    listen [::]:80;

    server_name popcorntv.click www.popcorntv.click;
    server_tokens off;

    location /.well-known/acme-challenge/ {
        root /var/www/certbot;
    }

    location / {
        return 301 https://popcorntv.click$request_uri;
    }
}

server {
    listen 443 default_server ssl;
    listen [::]:443 ssl;
    http2 on;

    server_name popcorntv.click;

    ssl_certificate         /etc/nginx/ssl/live/popcorntv.click/fullchain.pem;
    ssl_certificate_key     /etc/nginx/ssl/live/popcorntv.click/privkey.pem;
    ssl_trusted_certificate /etc/nginx/ssl/live/popcorntv.click/fullchain.pem;

    # intermediate configuration
    ssl_protocols               TLSv1.2;
    ssl_ciphers                 ECDHE-ECDSA-AES128-GCM-SHA256:ECDHE-RSA-AES128-GCM-SHA256:ECDHE-ECDSA-AES256-GCM-SHA384:ECDHE-RSA-AES256-GCM-SHA384:ECDHE-ECDSA-CHACHA20-POLY1305:ECDHE-RSA-CHACHA20-POLY1305:DHE-RSA-AES128-GCM-SHA256:DHE-RSA-AES256-GCM-SHA384:DHE-RSA-CHACHA20-POLY1305;
    ssl_prefer_server_ciphers   on;

    ssl_stapling        on;
    ssl_stapling_verify on;

    ssl_session_timeout 1d;
    ssl_session_cache   shared:SSL:5m;
    ssl_session_tickets off;

    access_log  /var/log/nginx/access.log;
<<<<<<< HEAD
    error_log   /var/log/nginx/error_log;
=======
    error_log  /var/log/nginx/error_log;

    location ~* \.(ico|pdf|flv|jpg|jpeg|png|gif|js|css|swf)$ {
        expires 4h;
        add_header Cache-Control "public, no-transform";
    }
>>>>>>> 899a219c
    
    location / {
        gzip on;
        index index.html;
        root /usr/share/nginx/html/;

        add_header X-Frame-Options          DENY;
        add_header X-Content-Type-Options   nosniff;
        add_header X-XSS-Protection         "1; mode=block";
        add_header Referrer-Policy          "origin";

        # Forward incoming requests to the front-end nginx instance
        proxy_pass http://docker-frontend;

        proxy_redirect      off;
        proxy_http_version  1.1;

        proxy_set_header Upgrade            $http_upgrade;
        proxy_set_header Connection         "upgrade";
        proxy_set_header Host               $host;
        proxy_set_header X-Real-IP          $remote_addr;
        proxy_set_header X-Forwarded-For    $proxy_add_x_forwarded_for;
        proxy_set_header X-Forwarded-Host   $server_name;
        proxy_cache_bypass                  $http_upgrade;
    }

    location /api/ {
        limit_req zone=one burst=10 nodelay;

        # Forward incoming requests to gin server instance
        proxy_pass http://docker-backend/api/;

        add_header X-Frame-Options          DENY;
        add_header X-Content-Type-Options   nosniff;
        add_header X-XSS-Protection         "1; mode=block";
        add_header Referrer-Policy          "origin";

        # Disable request and response buffering for tusd
        proxy_request_buffering     off;
        proxy_buffering             off;
        client_max_body_size        0;
        chunked_transfer_encoding   off;

        # SSE related configurations
        proxy_connect_timeout       5h;
        proxy_read_timeout          5h;
        proxy_cache                 off;

        proxy_http_version          1.1;
        proxy_set_header            Upgrade $http_upgrade;
        proxy_set_header            Connection "";

        # Add X-Forwarded-* headers
        proxy_set_header   X-Real-IP            $remote_addr;
        proxy_set_header   X-Forwarded-Host     $host;
        proxy_set_header   X-Forwarded-Proto    $scheme;

        # Accept range requests
        proxy_force_ranges on;
    }
}<|MERGE_RESOLUTION|>--- conflicted
+++ resolved
@@ -48,16 +48,12 @@
     ssl_session_tickets off;
 
     access_log  /var/log/nginx/access.log;
-<<<<<<< HEAD
-    error_log   /var/log/nginx/error_log;
-=======
     error_log  /var/log/nginx/error_log;
 
     location ~* \.(ico|pdf|flv|jpg|jpeg|png|gif|js|css|swf)$ {
         expires 4h;
         add_header Cache-Control "public, no-transform";
     }
->>>>>>> 899a219c
     
     location / {
         gzip on;
