upstream docker-frontend {
    server popcorn-web:8081;
}

upstream docker-backend {
    server popcorn:8080;
}

limit_req_zone $binary_remote_addr zone=one:10m rate=5r/s;

server {
    listen 80;
    listen [::]:80;

    server_name popcorntv.click www.popcorntv.click;
    server_tokens off;

    location /.well-known/acme-challenge/ {
        root /var/www/certbot;
    }

    location / {
        return 301 https://popcorntv.click$request_uri;
    }
}

server {
    listen 443 default_server ssl;
    listen [::]:443 ssl;
    http2 on;

    server_name popcorntv.click;

    ssl_certificate         /etc/nginx/ssl/live/popcorntv.click/fullchain.pem;
    ssl_certificate_key     /etc/nginx/ssl/live/popcorntv.click/privkey.pem;
    ssl_trusted_certificate /etc/nginx/ssl/live/popcorntv.click/fullchain.pem;

    # intermediate configuration
    ssl_protocols               TLSv1.2;
    ssl_ciphers                 ECDHE-ECDSA-AES128-GCM-SHA256:ECDHE-RSA-AES128-GCM-SHA256:ECDHE-ECDSA-AES256-GCM-SHA384:ECDHE-RSA-AES256-GCM-SHA384:ECDHE-ECDSA-CHACHA20-POLY1305:ECDHE-RSA-CHACHA20-POLY1305:DHE-RSA-AES128-GCM-SHA256:DHE-RSA-AES256-GCM-SHA384:DHE-RSA-CHACHA20-POLY1305;
    ssl_prefer_server_ciphers   on;

    ssl_stapling        on;
    ssl_stapling_verify on;

    ssl_session_timeout 1d;
    ssl_session_cache   shared:SSL:5m;
    ssl_session_tickets off;

    access_log  /var/log/nginx/access.log;
    error_log  /var/log/nginx/error_log;
    
    location / {
        gzip on;
        index index.html;
        root /usr/share/nginx/html/;

<<<<<<< HEAD
        add_header X-Frame-Options          DENY;
        add_header X-Content-Type-Options   nosniff;
        add_header X-XSS-Protection         "1; mode=block";
        add_header Referrer-Policy          "origin";
        add_header Cache-Control            "max-age=3600";

        # Forward incoming requests to the front-end nginx instance
=======
>>>>>>> 44088fc1
        proxy_pass http://docker-frontend;

        proxy_redirect      off;
        proxy_http_version  1.1;

        proxy_set_header Upgrade            $http_upgrade;
        proxy_set_header Connection         "upgrade";
        proxy_set_header Host               $host;
        proxy_set_header X-Real-IP          $remote_addr;
        proxy_set_header X-Forwarded-For    $proxy_add_x_forwarded_for;
        proxy_set_header X-Forwarded-Host   $server_name;
        proxy_cache_bypass                  $http_upgrade;
    }

    location /api/ {
        limit_req zone=one burst=10 nodelay;

        # Forward incoming requests to gin server instance
        proxy_pass http://docker-backend/api/;

        add_header X-Frame-Options          DENY;
        add_header X-Content-Type-Options   nosniff;
        add_header X-XSS-Protection         "1; mode=block";
        add_header Referrer-Policy          "origin";

        # Disable request and response buffering for tusd
        proxy_request_buffering     off;
        proxy_buffering             off;
        client_max_body_size        0;
        chunked_transfer_encoding   off;

        # SSE related configurations
        proxy_connect_timeout       5h;
        proxy_read_timeout          5h;
        proxy_cache                 off;

        proxy_http_version          1.1;
        proxy_set_header            Upgrade $http_upgrade;
        proxy_set_header            Connection "";

        # Add X-Forwarded-* headers
        proxy_set_header   X-Real-IP            $remote_addr;
        proxy_set_header   X-Forwarded-Host     $host;
        proxy_set_header   X-Forwarded-Proto    $scheme;

        # Accept range requests
        proxy_force_ranges on;
    }
}<|MERGE_RESOLUTION|>--- conflicted
+++ resolved
@@ -55,16 +55,6 @@
         index index.html;
         root /usr/share/nginx/html/;
 
-<<<<<<< HEAD
-        add_header X-Frame-Options          DENY;
-        add_header X-Content-Type-Options   nosniff;
-        add_header X-XSS-Protection         "1; mode=block";
-        add_header Referrer-Policy          "origin";
-        add_header Cache-Control            "max-age=3600";
-
-        # Forward incoming requests to the front-end nginx instance
-=======
->>>>>>> 44088fc1
         proxy_pass http://docker-frontend;
 
         proxy_redirect      off;
